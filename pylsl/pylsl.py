--- conflicted
+++ resolved
@@ -1310,7 +1310,7 @@
     print("pylsl: ContinuousResolver not (fully) available in your liblsl "
           "version.")
 
-<<<<<<< HEAD
+
 # int64 support on windows and 32bit OSes isn't there yet
 if struct.calcsize("P") != 4 and platform.system() != 'Windows':
     push_sample_int64 = lib.lsl_push_sample_ltp
@@ -1322,9 +1322,6 @@
         raise NotImplementedError('int64 support isn\'t enabled on your platform')
     pull_sample_int64 = push_chunk_int64 = pull_chunk_int64 = push_sample_int64
 
-
-=======
->>>>>>> 1da8a50d
 # set up some type maps
 string2fmt = {'float32': cf_float32, 'double64': cf_double64,
               'string': cf_string, 'int32': cf_int32, 'int16': cf_int16,
